<<<<<<< HEAD
"""
Main module for the YouTube Channel Summarizer application.
"""
=======
import os
from pathlib import Path
import concurrent.futures
from functools import partial
import logging
>>>>>>> 9daed487

from pathlib import Path
from ChannelVideoDownloader import ChannelVideosDownloader
from AudioTranscriber import AudioTranscriber, AudioExtractor
from AgentSummarizer import OpenAISummarizerAgent
from logger import Logger

# Configure logging
log_file_path = 'processing.log'
logger = Logger(__name__, log_file_path).get_logger()


def process_video(video_path: Path, path_to_save_audios: Path, path_to_save_transcriptions: Path, path_to_save_summaries: Path, summarizer: OpenAISummarizerAgent, logger: logging.Logger):
    video_name = video_path.stem
    logger.info(f"Starting processing for video: {video_name}")

    # Define paths for this specific video
    audio_path = path_to_save_audios / f"{video_name}.wav"
    transcription_path = path_to_save_transcriptions / f"{video_name}.txt"
    summary_path = path_to_save_summaries / f"{video_name}.txt"

    # --- 2a. Extract Audio ---
    if not audio_path.exists():
        logger.info(f"Starting audio extraction for {video_name}...")
        AudioExtractor(str(video_path), str(audio_path), logger)
        logger.info(f"Audio extraction finished for {video_name}")
    else:
        logger.info(f"Audio for {video_name} already exists. Skipping extraction.")

    # --- 2b. Transcribe Audio ---
    if not transcription_path.exists():
        logger.info(f"Starting transcription for {video_name}...")
        if audio_path.exists():
            transcription_text = AudioTranscriber(str(audio_path), logger).transcription
            with open(transcription_path, "w", encoding="utf-8") as f:
                f.write(transcription_text)
            logger.info(f"Transcription complete for {video_name}.")
        else:
            logger.warning(f"Audio file not found for {video_name}. Skipping transcription.")
    else:
        logger.info(f"Transcription for {video_name} already exists. Skipping transcription.")

    # --- 2c. Summarize Transcription ---
    if not summary_path.exists():
        logger.info(f"Starting summarization for {video_name}...")
        try:
            with open(transcription_path, "r", encoding="utf-8") as f:
                transcription = f.read()
            
            if transcription:
                summary = summarizer.summary_call(transcription)
                if summary:
                    with open(summary_path, "w", encoding="utf-8") as f:
                        f.write(summary)
                    logger.info(f"Summarization complete for {video_name}.")
                else:
                    logger.error(f"Summarization failed for {video_name}.")
            else:
                logger.warning(f"Transcription for {video_name} is empty. Skipping summarization.")

        except FileNotFoundError:
            logger.error(f"Transcription file not found for {video_name}. Skipping summarization.")
    else:
        logger.info(f"Summary for {video_name} already exists. Skipping summarization.")
    
    logger.info(f"Finished processing for video: {video_name}")


def main():
<<<<<<< HEAD
    """Main function to orchestrate the YouTube channel summarization process."""
    channel_name = 'TradeIQ'
    path_to_save_videos = f'./channel_videos/{channel_name}'
    path_to_save_transcriptions = f'./channel_transcriptions/{channel_name}'
    path_to_save_summaries = f'./channel_summaries/{channel_name}'
    
    # Create directories if they don't exist
    Path(path_to_save_videos).mkdir(parents=True, exist_ok=True)
    Path(path_to_save_transcriptions).mkdir(parents=True, exist_ok=True)
    Path(path_to_save_summaries).mkdir(parents=True, exist_ok=True)

    # Step 1: Download channel videos
    ChannelVideosDownloader(channel_name, path_to_save_videos, 2)
    exit()  # Early exit for testing

    # Step 2: Extract audio from videos
    video_name = "Artificial Intelligence Moving Average 100 Highly Profitable Trading Strategies"
    video_path = f'{path_to_save_videos}/{video_name}.mp4'
    # AudioExtractor(video_path)  # Extract audio from video

    # Step 3: Read transcription
    transcription_path = f"{path_to_save_transcriptions}/{video_name}.txt"
    with open(transcription_path, "r", encoding="utf-8") as file:
        transcription = file.read()

    # Step 4: Generate summary
    is_runtime = True
    summarizer = OpenAISummarizerAgent(is_runtime)
    summary = summarizer.summary_call(transcription)
    
    print("Transcription length:", len(transcription), "Summary length:", len(summary))
    
    # Step 5: Save summary
    summary_path = f'{path_to_save_summaries}/{video_name}.txt'
    with open(summary_path, "w") as file:
        file.write(summary)
    exit()  # Early exit for testing

    # Alternative: Transcribe audio directly
    audio_path = f'./channel_audios/{channel_name}/{video_name}.wav'
    audio_transcription = AudioTranscriber(audio_path).transcription
    print(audio_transcription)
    
    with open(transcription_path, "w") as file:
        file.write(audio_transcription)
=======
    # --- Configuration ---
    channel_name = 'TradeIQ'
    num_videos_to_process = 7
    is_runtime = True  # Set to True to make real API calls, False for mocked responses

    # --- Setup Directories ---
    path_to_save_videos = Path(f'./channel_videos/{channel_name}')
    path_to_save_audios = Path(f'./channel_audios/{channel_name}')
    path_to_save_transcriptions = Path(f'./channel_transcriptions/{channel_name}')
    path_to_save_summaries = Path(f'./channel_summaries/{channel_name}')

    for p in [path_to_save_videos, path_to_save_audios, path_to_save_transcriptions, path_to_save_summaries]:
        p.mkdir(parents=True, exist_ok=True)

    # --- 1. Download Videos ---
    logger.info(f"--- Downloading latest {num_videos_to_process} videos for channel: {channel_name} ---")
    ChannelVideosDownloader(channel_name, str(path_to_save_videos), num_videos_to_process, logger)
    logger.info("--- Download complete ---")

    # --- Initialize Summarizer Agent ---
    summarizer = OpenAISummarizerAgent(is_runtime, logger)

    # --- 2. Process each downloaded video ---
    logger.info("\n--- Starting to process downloaded videos ---")
    downloaded_videos = [f for f in path_to_save_videos.iterdir() if f.is_file() and f.suffix == '.mp4']

    with concurrent.futures.ThreadPoolExecutor(max_workers=5) as executor:
        process_func = partial(process_video, 
                               path_to_save_audios=path_to_save_audios, 
                               path_to_save_transcriptions=path_to_save_transcriptions, 
                               path_to_save_summaries=path_to_save_summaries, 
                               summarizer=summarizer,
                               logger=logger)
        
        # Using list() to ensure the map is fully consumed, thus waiting for all threads to complete.
        list(executor.map(process_func, downloaded_videos))

    logger.info("\n--- All videos processed. ---")
>>>>>>> 9daed487


if __name__ == '__main__':
    main()<|MERGE_RESOLUTION|>--- conflicted
+++ resolved
@@ -1,16 +1,9 @@
-<<<<<<< HEAD
-"""
-Main module for the YouTube Channel Summarizer application.
-"""
-=======
 import os
 from pathlib import Path
 import concurrent.futures
 from functools import partial
 import logging
->>>>>>> 9daed487
 
-from pathlib import Path
 from ChannelVideoDownloader import ChannelVideosDownloader
 from AudioTranscriber import AudioTranscriber, AudioExtractor
 from AgentSummarizer import OpenAISummarizerAgent
@@ -78,53 +71,6 @@
 
 
 def main():
-<<<<<<< HEAD
-    """Main function to orchestrate the YouTube channel summarization process."""
-    channel_name = 'TradeIQ'
-    path_to_save_videos = f'./channel_videos/{channel_name}'
-    path_to_save_transcriptions = f'./channel_transcriptions/{channel_name}'
-    path_to_save_summaries = f'./channel_summaries/{channel_name}'
-    
-    # Create directories if they don't exist
-    Path(path_to_save_videos).mkdir(parents=True, exist_ok=True)
-    Path(path_to_save_transcriptions).mkdir(parents=True, exist_ok=True)
-    Path(path_to_save_summaries).mkdir(parents=True, exist_ok=True)
-
-    # Step 1: Download channel videos
-    ChannelVideosDownloader(channel_name, path_to_save_videos, 2)
-    exit()  # Early exit for testing
-
-    # Step 2: Extract audio from videos
-    video_name = "Artificial Intelligence Moving Average 100 Highly Profitable Trading Strategies"
-    video_path = f'{path_to_save_videos}/{video_name}.mp4'
-    # AudioExtractor(video_path)  # Extract audio from video
-
-    # Step 3: Read transcription
-    transcription_path = f"{path_to_save_transcriptions}/{video_name}.txt"
-    with open(transcription_path, "r", encoding="utf-8") as file:
-        transcription = file.read()
-
-    # Step 4: Generate summary
-    is_runtime = True
-    summarizer = OpenAISummarizerAgent(is_runtime)
-    summary = summarizer.summary_call(transcription)
-    
-    print("Transcription length:", len(transcription), "Summary length:", len(summary))
-    
-    # Step 5: Save summary
-    summary_path = f'{path_to_save_summaries}/{video_name}.txt'
-    with open(summary_path, "w") as file:
-        file.write(summary)
-    exit()  # Early exit for testing
-
-    # Alternative: Transcribe audio directly
-    audio_path = f'./channel_audios/{channel_name}/{video_name}.wav'
-    audio_transcription = AudioTranscriber(audio_path).transcription
-    print(audio_transcription)
-    
-    with open(transcription_path, "w") as file:
-        file.write(audio_transcription)
-=======
     # --- Configuration ---
     channel_name = 'TradeIQ'
     num_videos_to_process = 7
@@ -163,7 +109,6 @@
         list(executor.map(process_func, downloaded_videos))
 
     logger.info("\n--- All videos processed. ---")
->>>>>>> 9daed487
 
 
 if __name__ == '__main__':
